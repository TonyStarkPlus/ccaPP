--- conflicted
+++ resolved
@@ -164,8 +164,8 @@
 }
 
 
-# @rdname ccaGrid
-# @export
+## @rdname ccaGrid
+## @export
 
 #sccaGrid <- function(x, y, k = 1, lambda = 0, 
 #    method = c("spearman", "kendall", "quadrant", "M", "pearson"), 
@@ -210,8 +210,8 @@
 }
 
 
-# @rdname ccaGrid
-# @export
+## @rdname ccaGrid
+## @export
 
 #sCCAgrid <- function(x, y, k = 1, lambda = 0, 
 #    method = c("spearman", "kendall", "quadrant", "M", "pearson"), 
@@ -390,29 +390,6 @@
       warning("higher-order canonical correlations not yet implemented", 
               "for high-dimensional data")
     }
-<<<<<<< HEAD
-    p <- ncol(x)
-    q <- ncol(y)
-    # check number of canonical variables to compute
-    k <- rep(as.integer(k), length.out=1)
-    if(is.na(k) || k < 0) k <- formals()$k
-    k <- min(k, p, q)
-    ## prepare the data and call C++ function
-    if(n == 0 || p == 0 || q == 0 || k == 0) {
-        # zero dimension
-        A <- B <- matrix(numeric(), 0, 0)
-        cca <- list(cor=NA, A=A, B=B)
-    } else {
-        # check method and get list of control arguments
-        method <- match.arg(method)
-        corControl <- getCorControl(method, corControl, forceConsistency)
-        ppControl <- getPPControl(algorithm, ppControl, p=p, q=q, seed=seed)
-        # call C++ function
-        cca <- .Call("R_ccaPP", R_x=x, R_y=y, R_k=k, R_method=method, 
-            R_corControl=corControl, R_algorithm=algorithm, 
-            R_ppControl=ppControl, R_fallback=isTRUE(fallback), 
-            PACKAGE="ccaPP")
-=======
     # check method and get list of control arguments
     method <- match.arg(method)
     corControl <- getCorControl(method, corControl, forceConsistency)
@@ -452,7 +429,6 @@
       if(is.null(select)) {
         ppControl$selectX <- ppControl$selectY <- integer()
       }
->>>>>>> 67c4bf8b
     }
     # call C++ function
     cca <- .Call("R_ccaPP", R_x=x, R_y=y, R_k=k, R_method=method, 
