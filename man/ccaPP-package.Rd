--- conflicted
+++ resolved
@@ -14,19 +14,11 @@
 \tabular{ll}{
 Package: \tab ccaPP\cr
 Type: \tab Package\cr
-<<<<<<< HEAD
-Version: \tab 0.3.0\cr
-Date: \tab 2013-04-03\cr
-Depends: \tab Rcpp (>= 0.9.10), parallel, pcaPP (>= 1.8-1)\cr
-Imports: \tab RcppArmadillo (>= 0.2.36)\cr
-LinkingTo: \tab Rcpp, RcppArmadillo\cr
-=======
-Version: \tab 0.3.1\cr
+Version: \tab 0.4.0\cr
 Date: \tab 2014-02-22\cr
 Depends: \tab R (>= 3.0.2), parallel, pcaPP (>= 1.8-1), robustbase\cr
 Imports: \tab Rcpp, RcppArmadillo\cr
 LinkingTo: \tab Rcpp (>= 0.9.10), RcppArmadillo (>= 0.2.36)\cr
->>>>>>> 67c4bf8b
 Suggests: \tab mvtnorm\cr
 License: \tab GPL (>= 2)\cr
 LazyLoad: \tab yes\cr
