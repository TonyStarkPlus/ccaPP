--- conflicted
+++ resolved
@@ -1,13 +1,8 @@
 Package: ccaPP
 Type: Package
 Title: (Robust) canonical correlation analysis via projection pursuit
-<<<<<<< HEAD
-Version: 0.3.0
-Date: 2013-04-03
-=======
-Version: 0.3.1
+Version: 0.4.0
 Date: 2014-02-22
->>>>>>> 67c4bf8b
 Depends:
     R (>= 3.0.2),
     parallel,
