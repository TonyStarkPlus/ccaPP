/*
 * Author: Andreas Alfons
 *         Erasmus University Rotterdam
 */

#ifndef _ccaPP_CCA_H
#define _ccaPP_CCA_H

#define ARMA_NO_DEBUG

#include <RcppArmadillo.h>
#include "cor.h"

using namespace Rcpp;

// functions to export to R
RcppExport SEXP R_fastCor(SEXP R_x, SEXP R_y, SEXP R_method, SEXP R_control);	// for testing
RcppExport SEXP R_ccaPP(SEXP R_x, SEXP R_y, SEXP R_k, SEXP R_method, SEXP R_corControl,
<<<<<<< HEAD
  	SEXP R_algorithm, SEXP R_ppControl, SEXP R_fallback);
RcppExport SEXP R_sMaxCorPP(SEXP R_x, SEXP R_y, SEXP R_method, SEXP R_corControl,
  	SEXP R_algorithm, SEXP R_ppControl, SEXP R_fallback);
=======
  	SEXP R_algorithm, SEXP R_ppControl, SEXP R_standardize, SEXP R_fallback);
>>>>>>> 67c4bf8b

#endif<|MERGE_RESOLUTION|>--- conflicted
+++ resolved
@@ -16,12 +16,8 @@
 // functions to export to R
 RcppExport SEXP R_fastCor(SEXP R_x, SEXP R_y, SEXP R_method, SEXP R_control);	// for testing
 RcppExport SEXP R_ccaPP(SEXP R_x, SEXP R_y, SEXP R_k, SEXP R_method, SEXP R_corControl,
-<<<<<<< HEAD
-  	SEXP R_algorithm, SEXP R_ppControl, SEXP R_fallback);
+  	SEXP R_algorithm, SEXP R_ppControl, SEXP R_standardize, SEXP R_fallback);
 RcppExport SEXP R_sMaxCorPP(SEXP R_x, SEXP R_y, SEXP R_method, SEXP R_corControl,
-  	SEXP R_algorithm, SEXP R_ppControl, SEXP R_fallback);
-=======
-  	SEXP R_algorithm, SEXP R_ppControl, SEXP R_standardize, SEXP R_fallback);
->>>>>>> 67c4bf8b
+    SEXP R_algorithm, SEXP R_ppControl, SEXP R_fallback);
 
 #endif